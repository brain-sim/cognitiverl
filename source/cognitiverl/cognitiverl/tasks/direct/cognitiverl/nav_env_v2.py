--- conflicted
+++ resolved
@@ -14,15 +14,11 @@
 from isaaclab.sim import SimulationCfg
 from isaaclab.sim.spawners.from_files import GroundPlaneCfg, spawn_ground_plane
 from isaaclab.utils import configclass, math
-<<<<<<< HEAD
 from isaaclab_rl.rsl_rl import (
     RslRlOnPolicyRunnerCfg,
     RslRlPpoActorCriticCfg,
     RslRlPpoAlgorithmCfg,
 )
-=======
-
->>>>>>> 0e780b40
 from isaacsim.core.api.materials import PhysicsMaterial
 from isaacsim.core.api.objects import FixedCuboid
 
