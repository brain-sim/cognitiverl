# docs and experiment results can be found at https://docs.cleanrl.dev/rl-algorithms/ppo/#ppo_continuous_actionpy
import os
import sys
import time
from dataclasses import asdict

import gymnasium as gym
import numpy as np
import torch
import torch.nn as nn
import torch.optim as optim
import torchvision
import tqdm
import wandb
from termcolor import colored

sys.path.append(os.path.dirname(os.path.dirname(os.path.abspath(__file__))))
from isaaclab.utils import configclass
from models import CNNPPOAgent, MLPPPOAgent
<<<<<<< HEAD
from utils import load_args, print_dict, seed_everything, update_learning_rate_adaptive
=======
from utils import load_args, seed_everything, update_learning_rate_adaptive
>>>>>>> 8a5d1b57


@configclass
class EnvArgs:
    task: str = "Spot-Nav-v0"
    """the id of the environment"""
    env_cfg_entry_point: str = "env_cfg_entry_point"
    """the entry point of the environment configuration"""
    num_envs: int = 4096
    """the number of parallel environments to simulate"""
    seed: int = 1
    """seed of the environment"""
    capture_video: bool = True
    """whether to capture videos of the agent performances (check out `videos` folder)"""
    video: bool = False
    """record videos during training"""
    video_length: int = 200
    """length of the recorded video (in steps)"""
    video_interval: int = 2000
    """interval between video recordings (in steps)"""
    disable_fabric: bool = False
    """disable fabric and use USD I/O operations"""
    distributed: bool = False
    """run training with multiple GPUs or nodes"""
    headless: bool = False
    """run training in headless mode"""
    enable_cameras: bool = False
    """enable cameras to record sensor inputs."""

    renderer: str = "PathTracing"
    """Renderer to use."""
    samples_per_pixel_per_frame: int = 1
    """Number of samples per pixel per frame."""


@configclass
class ExperimentArgs:
    exp_name: str = os.path.basename(__file__)[: -len(".py")]
    """the name of this experiment"""
    torch_deterministic: bool = False
    """if toggled, `torch.backends.cudnn.deterministic=False`"""
    device: str = "cuda:0"
    """device to use for training"""
    wandb_project: str = "ppo_continuous_action"
    """wandb project to use for training"""

    # Algorithm specific arguments

    """the id of the environment"""
    total_timesteps: int = 10_000_000
    """total timesteps of the experiments"""
<<<<<<< HEAD
    learning_rate: float = 0.0003  # 3e-4
    """the learning rate of the optimizer"""
    num_steps: int = 64  # 64
=======
    learning_rate: float = 1e-3
    """the learning rate of the optimizer"""
    num_steps: int = 24
>>>>>>> 8a5d1b57
    """the number of steps to run in each environment per policy rollout"""
    anneal_lr: bool = False
    """Toggle learning rate annealing for policy and value networks"""
    gamma: float = 0.99
    """the discount factor gamma"""
    gae_lambda: float = 0.95
    """the lambda for the general advantage estimation"""
    num_minibatches: int = 8  # 8
    """the number of mini-batches"""
    update_epochs: int = 10  # 10
    """the K epochs to update the policy"""
    norm_adv: bool = False
    """Toggles advantages normalization"""
    clip_coef: float = 0.2
    """the surrogate clipping coefficient"""
    clip_vloss: bool = True
    """Toggles whether or not to use a clipped loss for the value function, as per the paper."""
    ent_coef: float = 0.0  # 0.0
    """coefficient of the entropy"""
    vf_coef: float = 1.0  # 1.0
    """coefficient of the value function"""
    max_grad_norm: float = 1.0
    """the maximum norm for the gradient clipping"""
    init_at_random_ep_len: bool = False
    """randomize initial episode lengths (for exploration)"""

    # to be filled in runtime
    batch_size: int = 0
    """the batch size (computed in runtime)"""
    minibatch_size: int = 0
    """the mini-batch size (computed in runtime)"""
    num_iterations: int = 0
    """the number of iterations (computed in runtime)"""

    measure_burnin: int = 3

    # Agent config
    agent_type: str = "CNNPPOAgent"

    checkpoint_interval: int = 10
    """environment steps between saving checkpoints."""
    # play_interval: int = 3
    # """environment steps between playing evaluation episodes during training."""
    # run_play: bool = True
    # """whether to play evaluation episodes during training."""
    # run_best: bool = True
    # """whether to run the best model after training."""
    num_eval_envs: int = 3
    """number of environments to run for evaluation/play."""
    num_eval_env_steps: int = 200
    """number of steps to run for evaluation/play."""
    log_interval: int = 10
    """number of iterations between logging."""
    log: bool = False
    """whether to log the training process."""
    log_video: bool = False
    """whether to log the video."""

    # Adaptive learning rate parameters
    adaptive_lr: bool = True
    """Use adaptive learning rate based on KL divergence"""
<<<<<<< HEAD
    target_kl: float = 0.01
    """the target KL divergence threshold"""
=======
    desired_kl: float = 0.01
    """Target KL divergence for adaptive learning rate"""
>>>>>>> 8a5d1b57
    lr_multiplier: float = 1.5
    """Factor to multiply/divide learning rate by"""


@configclass
class Args(ExperimentArgs, EnvArgs):
    pass


def launch_app(args):
    from argparse import Namespace

    app_launcher = AppLauncher(Namespace(**asdict(args)))
    return app_launcher.app


def get_args():
    return load_args(Args)


try:
    from isaaclab.app import AppLauncher

    args = get_args()
    simulation_app = launch_app(args)
except ImportError:
    raise ImportError("Isaac Lab is not installed. Please install it first.")


def make_env(env_id, idx, capture_video, run_name, gamma):
    def thunk():
        if capture_video and idx == 0:
            env = gym.make(env_id, render_mode="rgb_array")
            env = gym.wrappers.RecordVideo(env, f"videos/{run_name}")
        else:
            env = gym.make(env_id)
        env = gym.wrappers.FlattenObservation(
            env
        )  # deal with dm_control's Dict observation space
        env = gym.wrappers.RecordEpisodeStatistics(env)
        env = gym.wrappers.ClipAction(env)
        env = gym.wrappers.NormalizeObservation(env)
        env = gym.wrappers.TransformObservation(env, lambda obs: np.clip(obs, -10, 10))
        env = gym.wrappers.NormalizeReward(env, gamma=gamma)
        env = gym.wrappers.TransformReward(env, lambda reward: np.clip(reward, -10, 10))
        return env

    return thunk


def make_isaaclab_env(
    task,
    device,
    num_envs,
    capture_video,
    disable_fabric,
    log_dir=None,
    video_length=200,
    max_total_steps=None,
    *args,
    **kwargs,
):
    import isaaclab_tasks  # noqa: F401
    from isaaclab_rl.torchrl import (
        IsaacLabVecEnvWrapper,
    )
    from isaaclab_tasks.utils.parse_cfg import parse_env_cfg

    import cognitiverl.tasks  # noqa: F401

    def thunk():
        cfg = parse_env_cfg(
            task, device, num_envs=num_envs, use_fabric=not disable_fabric
        )
        env = gym.make(
            task,
            cfg=cfg,
            render_mode="rgb_array"
            if (capture_video and log_dir is not None)
            else None,
            max_total_steps=max_total_steps,
        )
<<<<<<< HEAD
        print_dict(
            {"max_episode_steps": env.unwrapped.max_episode_length},
            nesting=4,
            color="green",
            attrs=["bold"],
        )
        env = IsaacLabVecEnvWrapper(
            env
        )  # was earlier set to clip_actions=1.0 causing issues.
=======
        print_dict({"max_episode_steps": env.unwrapped.max_episode_length}, nesting=4)
        env = IsaacLabRecordEpisodeStatistics(env)
        env = IsaacLabVecEnvWrapper(env)
>>>>>>> 8a5d1b57

        if capture_video and log_dir is not None:
            video_kwargs = {
                "video_folder": os.path.join(log_dir, "videos", "play"),
                "step_trigger": lambda step: step == 0,
                "video_length": video_length,
                "disable_logger": True,
            }
            print_dict(video_kwargs, nesting=4)
            env = gym.wrappers.RecordVideo(env, **video_kwargs)
        return env

    return thunk


def main(args):
    print_dict(colored(args, "green", attrs=["bold"]), nesting=4)
    run_name = f"{args.task}__{args.exp_name}__{args.seed}"

    args.batch_size = int(args.num_envs * args.num_steps)
    args.minibatch_size = int(args.batch_size // args.num_minibatches)
    args.num_iterations = args.total_timesteps // args.batch_size

    # initialize wandb run
    run = wandb.init(
        project=args.wandb_project if args.wandb_project else "ppo_continuous_action",
        name=f"{os.path.splitext(os.path.basename(__file__))[0]}-{run_name}",
        config=vars(args),
        save_code=True,
    )

    # prepare local checkpoint directory inside the wandb run folder
    run_dir = run.dir
    ckpt_dir = os.path.join(run_dir, "checkpoints")
    os.makedirs(ckpt_dir, exist_ok=True)

    # tracking best model
    best_return = -float("inf")
    best_step = 0
    best_ckpt = None

    device = (
        torch.device(args.device) if torch.cuda.is_available() else torch.device("cpu")
    )

    # env setup
    envs = make_isaaclab_env(
        args.task,
        args.device,
        args.num_envs,
        args.capture_video,
        args.disable_fabric,
        max_total_steps=args.total_timesteps,
    )()
    # TRY NOT TO MODIFY: seeding
    seed_everything(
        envs,
        args.seed,
        use_torch=True,
        torch_deterministic=True,
    )
    n_obs = int(np.prod(envs.observation_space.shape[1:]))
    n_act = int(np.prod(envs.action_space.shape[1:]))
    print("n_obs:", n_obs)
    print("n_act:", n_act)
    assert isinstance(envs.action_space, gym.spaces.Box), (
        "only continuous action space is supported"
    )

    if args.agent_type == "CNNPPOAgent":
        agent = CNNPPOAgent(n_obs, n_act).to(device)
    else:
        agent = MLPPPOAgent(n_obs, n_act).to(device)
    optimizer = optim.Adam(agent.parameters(), lr=args.learning_rate, eps=1e-5)

    # ALGO Logic: Storage setup
    obs = torch.zeros((args.num_steps,) + envs.observation_space.shape).to(device)
    actions = torch.zeros((args.num_steps,) + envs.action_space.shape).to(device)
    logprobs = torch.zeros((args.num_steps, args.num_envs)).to(device)
    rewards = torch.zeros((args.num_steps, args.num_envs)).to(device)
    dones = torch.zeros((args.num_steps, args.num_envs)).to(device)
    values = torch.zeros((args.num_steps, args.num_envs)).to(device)
    mus = torch.zeros_like(actions)
    sigmas = torch.zeros_like(actions)
    # TRY NOT TO MODIFY: start the game
    global_step = 0

    next_obs, _ = envs.reset()
<<<<<<< HEAD

    # randomize initial episode lengths (for exploration)
    if args.init_at_random_ep_len:
        envs.unwrapped.episode_length_buf = torch.randint_like(
            envs.unwrapped.episode_length_buf,
            high=int(envs.unwrapped.max_episode_length),
        )

    avg_returns = 0.0
=======
    next_done = torch.zeros(args.num_envs).to(device)
    max_ep_ret = -float("inf")
    max_ep_reward = -float("inf")
    success_rates, avg_reward_per_step, avg_returns = [], [], []

>>>>>>> 8a5d1b57
    # Create two static progress bars
    iteration_pbar = tqdm.tqdm(
        total=args.num_iterations, desc="Iterations", position=0, leave=True
    )
    step_pbar = tqdm.tqdm(total=args.num_steps, desc="Steps", position=1, leave=True)

    global_step_burnin = None
    start_time = None
    desc = ""

    if args.log_video:
        video_frames = []
        # Randomly choose minimum of 9 environments or all environments
        indices = torch.randperm(args.num_envs)[: min(9, args.num_envs)].to(device)

<<<<<<< HEAD
    # Add these buffers before the training loop starts
    reward_info_buffer = {}
    metric_info_buffer = {}
    curriculum_info_buffer = {}
    termination_info_buffer = {}

=======
>>>>>>> 8a5d1b57
    for iteration in range(1, args.num_iterations + 1):
        if iteration == args.measure_burnin:
            global_step_burnin = global_step
            start_time = time.time()

        # Annealing the rate if instructed to do so.
        if args.anneal_lr:
            frac = 1.0 - (iteration - 1.0) / args.num_iterations
            lrnow = frac * args.learning_rate
            optimizer.param_groups[0]["lr"] = lrnow

        # Reset step progress bar for each iteration
        step_pbar.reset()
<<<<<<< HEAD
=======

        for step in range(0, args.num_steps):
            global_step += args.num_envs
            obs[step] = next_obs
            dones[step] = next_done
>>>>>>> 8a5d1b57

        with torch.inference_mode():
            start_time = time.time()
            for step in range(0, args.num_steps):
                global_step += args.num_envs
                obs[step] = next_obs

                # ALGO LOGIC: action logic
                action, logprob, _, value, mu, sigma = agent.get_action_and_value(
                    next_obs
                )
                values[step] = value.flatten()
                actions[step] = action
                logprobs[step] = logprob
                mus[step] = mu
                sigmas[step] = sigma

                # TRY NOT TO MODIFY BEGIN: execute the game and log data.
                try:
                    next_obs, reward, next_done, infos = envs.step(action)
                except Exception:
                    action = action.nan_to_num(nan=0.0, posinf=0.0, neginf=0.0)
                    next_obs, reward, next_done, infos = envs.step(action)
                # # Bootstrapping on time outs - disabled for finite horizon tasks
                # if "time_outs" in infos:
                #     reward += args.gamma * torch.squeeze(
                #         value * infos["time_outs"].unsqueeze(1).to(device), 1
                #     )
                rewards[step] = reward.view(-1)
                dones[step] = next_done
                # TRY NOT TO MODIFY END:

                # Capture detailed logging information
                if "log" in infos:
                    log_data = infos["log"]

                    # Capture Episode Rewards
                    for key, value in log_data.items():
                        if key.startswith("Episode_Reward/"):
                            reward_name = key.replace("Episode_Reward/", "")
                            if reward_name not in reward_info_buffer:
                                reward_info_buffer[reward_name] = []
                            reward_info_buffer[reward_name].append(value)

                    # Capture Metrics
                    for key, value in log_data.items():
                        if key.startswith("Metrics/"):
                            metric_name = key.replace("Metrics/", "")
                            if metric_name not in metric_info_buffer:
                                metric_info_buffer[metric_name] = []
                            metric_info_buffer[metric_name].append(value)

                    # Capture Curriculum info
                    for key, value in log_data.items():
                        if key.startswith("Curriculum/"):
                            curriculum_name = key.replace("Curriculum/", "")
                            if curriculum_name not in curriculum_info_buffer:
                                curriculum_info_buffer[curriculum_name] = []
                            curriculum_info_buffer[curriculum_name].append(value)

                    # Capture Termination info
                    for key, value in log_data.items():
                        if key.startswith("Episode_Termination/"):
                            termination_name = key.replace("Episode_Termination/", "")
                            if termination_name not in termination_info_buffer:
                                termination_info_buffer[termination_name] = []
                            termination_info_buffer[termination_name].append(value)

                if args.log_video:
                    frame = next_obs[indices, : 3 * 32 * 32].reshape(-1, 3, 32, 32)
                    frame = (
                        torchvision.utils.make_grid(frame, nrow=3, scale_each=True)
                        * 255.0
                    )
                    video_frames.append(frame)

                # Update step progress bar
                step_pbar.update(1)
            step_speed = (args.num_steps * args.num_envs) / (time.time() - start_time)
            step_pbar.set_description(f"speed (sps) : {step_speed:3.1f}")

<<<<<<< HEAD
            # bootstrap value if not done
=======
            # Update step progress bar
            step_pbar.update(1)

        # bootstrap value if not done
        with torch.no_grad():
>>>>>>> 8a5d1b57
            next_value = agent.get_value(next_obs).reshape(1, -1)
            returns = torch.zeros_like(rewards).to(device)

            advantage = 0
            for t in reversed(range(args.num_steps)):
                if t == args.num_steps - 1:
                    nextvalues = next_value
                else:
                    nextvalues = values[t + 1]
                nextnonterminal = 1.0 - dones[t]
                delta = (
                    rewards[t] + args.gamma * nextvalues * nextnonterminal - values[t]
                )
                advantage = (
                    delta + args.gamma * args.gae_lambda * nextnonterminal * advantage
                )
                returns[t] = advantage + values[t]
            advantages = returns - values

        # flatten the batch
        b_obs = obs.reshape((-1,) + envs.observation_space.shape[1:])
        b_logprobs = logprobs.reshape(-1)
        b_actions = actions.reshape((-1,) + envs.action_space.shape[1:])
        b_advantages = advantages.reshape(-1)
        b_returns = returns.reshape(-1)
        b_values = values.reshape(-1)
        b_mus = mus.reshape((-1,) + envs.action_space.shape[1:])
        b_sigmas = sigmas.reshape((-1,) + envs.action_space.shape[1:])

        # Optimizing the policy and value network
        b_inds = np.arange(args.batch_size)
        clipfracs = []
        for epoch in range(args.update_epochs):
            np.random.shuffle(b_inds)
            for start in range(0, args.batch_size, args.minibatch_size):
                end = start + args.minibatch_size
                mb_inds = b_inds[start:end]

                _, newlogprob, entropy, newvalue, newmu, newsigma = (
                    agent.get_action_and_value(b_obs[mb_inds], b_actions[mb_inds])
                )
                logratio = newlogprob - b_logprobs[mb_inds]
                ratio = logratio.exp()

                with torch.inference_mode():
                    kl_mean = torch.mean(
                        torch.sum(
                            torch.log(newsigma / b_sigmas[mb_inds] + 1.0e-5)
                            + (
                                torch.square(b_sigmas[mb_inds])
                                + torch.square(b_mus[mb_inds] - newmu)
                            )
                            / (2 * torch.square(newsigma))
                            - 0.5,
                            dim=-1,
                        )
                    )
                    clipfracs += [
                        ((ratio - 1.0).abs() > args.clip_coef).float().mean().item()
                    ]

                mb_advantages = b_advantages[mb_inds]
                if args.norm_adv:
                    mb_advantages = (mb_advantages - mb_advantages.mean()) / (
                        mb_advantages.std() + 1e-8
                    )

                # Policy loss
                pg_loss1 = -mb_advantages * ratio
                pg_loss2 = -mb_advantages * torch.clamp(
                    ratio, 1 - args.clip_coef, 1 + args.clip_coef
                )
                pg_loss = torch.max(pg_loss1, pg_loss2).mean()

                # Value loss
                newvalue = newvalue.view(-1)
                if args.clip_vloss:
                    v_loss_unclipped = (newvalue - b_returns[mb_inds]) ** 2
                    v_clipped = b_values[mb_inds] + torch.clamp(
                        newvalue - b_values[mb_inds],
                        -args.clip_coef,
                        args.clip_coef,
                    )
                    v_loss_clipped = (v_clipped - b_returns[mb_inds]) ** 2
                    v_loss_max = torch.max(v_loss_unclipped, v_loss_clipped)
                    v_loss = v_loss_max.mean()
                else:
                    v_loss = ((newvalue - b_returns[mb_inds]) ** 2).mean()

                entropy_loss = entropy.mean()
                loss = pg_loss - args.ent_coef * entropy_loss + v_loss * args.vf_coef

                optimizer.zero_grad()
                loss.backward()
                grad_norm = nn.utils.clip_grad_norm_(
                    agent.parameters(), args.max_grad_norm
                )
                optimizer.step()

            if args.target_kl is not None and args.adaptive_lr:
                new_lr = update_learning_rate_adaptive(
                    optimizer, kl_mean.item(), args.target_kl, args.lr_multiplier, min_lr=1e-7, max_lr=1e-3
                )

        # Log the learning rate change
        if global_step_burnin is not None and iteration % args.log_interval == 0:
            wandb.log(
                {"learning_rate": optimizer.param_groups[0]["lr"]}, step=global_step
            )

        # ADD THIS: Apply adaptive learning rate after the update epochs
        if args.adaptive_lr:
            new_lr = update_learning_rate_adaptive(
                optimizer, approx_kl.item(), args.desired_kl, args.lr_multiplier
            )
            # Log the learning rate change
            if global_step_burnin is not None and iteration % args.log_interval == 0:
                wandb.log({"learning_rate": new_lr}, step=global_step)

        y_pred, y_true = b_values.cpu().numpy(), b_returns.cpu().numpy()
        var_y = np.var(y_true)
        explained_var = np.nan if var_y == 0 else 1 - np.var(y_true - y_pred) / var_y

        if global_step_burnin is not None and iteration % args.log_interval == 0:
            desc = f"gl_st={global_step:3.0F}, "
            with torch.no_grad():
                logs = {
                    "logprobs": b_logprobs.mean(),
                    "advantages": advantages.mean(),
                    "returns": returns.mean(),
                    "mu": b_mus.mean(),
                    "sigma": b_sigmas.mean(),
                    "values": values.mean(),
                    "grad_norm": grad_norm,
                    "explained_var": explained_var,
                    "kl_mean": kl_mean,
                    "metrics/action_max": b_actions.max().item(),
                    "metrics/action_min": b_actions.min().item(),
                    "metrics/obs_max": b_obs.max().item(),
                    "metrics/obs_min": b_obs.min().item(),
                }

                # Add reward terms
                for reward_name, reward_values in reward_info_buffer.items():
                    if len(reward_values) > 0:
                        logs[f"rewards/{reward_name}"] = (
                            torch.tensor(reward_values).float().mean()
                        )
                # Add metrics
                for metric_name, metric_values in metric_info_buffer.items():
                    if len(metric_values) > 0:
                        logs[f"metrics/{metric_name}"] = (
                            torch.tensor(metric_values).float().mean()
                        )
                # Add curriculum info
                for (
                    curriculum_name,
                    curriculum_values,
                ) in curriculum_info_buffer.items():
                    if len(curriculum_values) > 0:
                        logs[f"curriculum/{curriculum_name}"] = (
                            torch.tensor(curriculum_values).float().mean()
                        )
                # Add termination info
                for (
                    termination_name,
                    termination_values,
                ) in termination_info_buffer.items():
                    if len(termination_values) > 0:
                        logs[f"terminations/{termination_name}"] = (
                            torch.tensor(termination_values).float().mean()
                        )
                # Clear all buffers for next interval
                if metric_info_buffer.get("avg_step_reward", None):
                    avg_returns = (
                        torch.tensor(metric_info_buffer["avg_step_reward"])
                        .mean()
                        .item()
                    )
<<<<<<< HEAD
                reward_info_buffer.clear()
                metric_info_buffer.clear()
                curriculum_info_buffer.clear()
                termination_info_buffer.clear()

            iteration_pbar.set_description(desc)
=======
                    desc += f"rew_per_step : avg={torch.tensor(avg_reward_per_step).mean():.2f}, max={max_ep_reward:.2f}"
                if len(success_rates) > 0:
                    logs["success_rate"] = torch.tensor(success_rates).mean()
                success_rates, avg_reward_per_step, avg_returns = [], [], []
            iteration_desc = f"spd(sps): {speed:3.1f}, " + desc
            iteration_pbar.set_description(iteration_desc)
>>>>>>> 8a5d1b57
            wandb.log(
                {
                    "speed": step_speed,
                    **logs,
                },
                step=global_step,
            )

            if args.log_video and len(video_frames) > 0:
                video_tensor = torch.stack(video_frames)
                wandb.log(
                    {
                        "obs_grid_video": wandb.Video(
                            video_tensor.detach().cpu().numpy().astype(np.uint8),
                            fps=25,
                            format="mp4",
                        )
                    },
                    step=global_step,
                )
                video_frames = []
                indices = torch.randperm(args.num_envs)[: min(9, args.num_envs)].to(
                    device
                )
        # save every checkpoint_interval steps
        if global_step_burnin is not None and iteration % args.checkpoint_interval == 0:
            ckpt_path = os.path.join(ckpt_dir, f"ckpt_{global_step}.pt")
            torch.save(agent.state_dict(), ckpt_path)

            mean_return = float(avg_returns)

            if mean_return > best_return:
                best_return = mean_return
                best_step = global_step
                best_ckpt = ckpt_path

<<<<<<< HEAD
        avg_returns = 0.0
=======
>>>>>>> 8a5d1b57
        # Update iteration progress bar
        iteration_pbar.update(1)

    # Close progress bars
    step_pbar.close()
    iteration_pbar.close()

    envs.close()
    del envs

    # upload the best checkpoint as an Artifact
    if best_ckpt is not None:
        artifact = wandb.Artifact(
            name="ppo-best-checkpoint",
            type="model",
            description=f"Best PPO model at step {best_step} with return {best_return:.2f}",
        )
        artifact.add_file(best_ckpt)
        run.log_artifact(artifact)
    wandb.finish()


if __name__ == "__main__":
    try:
        if not args.log:
            os.environ["WANDB_MODE"] = "dryrun"
        main(args)
    except Exception as e:
        print("Exception:", e)
    finally:
        simulation_app.close()<|MERGE_RESOLUTION|>--- conflicted
+++ resolved
@@ -17,11 +17,7 @@
 sys.path.append(os.path.dirname(os.path.dirname(os.path.abspath(__file__))))
 from isaaclab.utils import configclass
 from models import CNNPPOAgent, MLPPPOAgent
-<<<<<<< HEAD
 from utils import load_args, print_dict, seed_everything, update_learning_rate_adaptive
-=======
-from utils import load_args, seed_everything, update_learning_rate_adaptive
->>>>>>> 8a5d1b57
 
 
 @configclass
@@ -73,15 +69,9 @@
     """the id of the environment"""
     total_timesteps: int = 10_000_000
     """total timesteps of the experiments"""
-<<<<<<< HEAD
     learning_rate: float = 0.0003  # 3e-4
     """the learning rate of the optimizer"""
     num_steps: int = 64  # 64
-=======
-    learning_rate: float = 1e-3
-    """the learning rate of the optimizer"""
-    num_steps: int = 24
->>>>>>> 8a5d1b57
     """the number of steps to run in each environment per policy rollout"""
     anneal_lr: bool = False
     """Toggle learning rate annealing for policy and value networks"""
@@ -143,13 +133,8 @@
     # Adaptive learning rate parameters
     adaptive_lr: bool = True
     """Use adaptive learning rate based on KL divergence"""
-<<<<<<< HEAD
     target_kl: float = 0.01
     """the target KL divergence threshold"""
-=======
-    desired_kl: float = 0.01
-    """Target KL divergence for adaptive learning rate"""
->>>>>>> 8a5d1b57
     lr_multiplier: float = 1.5
     """Factor to multiply/divide learning rate by"""
 
@@ -232,7 +217,6 @@
             else None,
             max_total_steps=max_total_steps,
         )
-<<<<<<< HEAD
         print_dict(
             {"max_episode_steps": env.unwrapped.max_episode_length},
             nesting=4,
@@ -242,11 +226,6 @@
         env = IsaacLabVecEnvWrapper(
             env
         )  # was earlier set to clip_actions=1.0 causing issues.
-=======
-        print_dict({"max_episode_steps": env.unwrapped.max_episode_length}, nesting=4)
-        env = IsaacLabRecordEpisodeStatistics(env)
-        env = IsaacLabVecEnvWrapper(env)
->>>>>>> 8a5d1b57
 
         if capture_video and log_dir is not None:
             video_kwargs = {
@@ -335,7 +314,6 @@
     global_step = 0
 
     next_obs, _ = envs.reset()
-<<<<<<< HEAD
 
     # randomize initial episode lengths (for exploration)
     if args.init_at_random_ep_len:
@@ -345,13 +323,6 @@
         )
 
     avg_returns = 0.0
-=======
-    next_done = torch.zeros(args.num_envs).to(device)
-    max_ep_ret = -float("inf")
-    max_ep_reward = -float("inf")
-    success_rates, avg_reward_per_step, avg_returns = [], [], []
-
->>>>>>> 8a5d1b57
     # Create two static progress bars
     iteration_pbar = tqdm.tqdm(
         total=args.num_iterations, desc="Iterations", position=0, leave=True
@@ -367,15 +338,12 @@
         # Randomly choose minimum of 9 environments or all environments
         indices = torch.randperm(args.num_envs)[: min(9, args.num_envs)].to(device)
 
-<<<<<<< HEAD
     # Add these buffers before the training loop starts
     reward_info_buffer = {}
     metric_info_buffer = {}
     curriculum_info_buffer = {}
     termination_info_buffer = {}
 
-=======
->>>>>>> 8a5d1b57
     for iteration in range(1, args.num_iterations + 1):
         if iteration == args.measure_burnin:
             global_step_burnin = global_step
@@ -389,14 +357,6 @@
 
         # Reset step progress bar for each iteration
         step_pbar.reset()
-<<<<<<< HEAD
-=======
-
-        for step in range(0, args.num_steps):
-            global_step += args.num_envs
-            obs[step] = next_obs
-            dones[step] = next_done
->>>>>>> 8a5d1b57
 
         with torch.inference_mode():
             start_time = time.time()
@@ -478,15 +438,7 @@
             step_speed = (args.num_steps * args.num_envs) / (time.time() - start_time)
             step_pbar.set_description(f"speed (sps) : {step_speed:3.1f}")
 
-<<<<<<< HEAD
             # bootstrap value if not done
-=======
-            # Update step progress bar
-            step_pbar.update(1)
-
-        # bootstrap value if not done
-        with torch.no_grad():
->>>>>>> 8a5d1b57
             next_value = agent.get_value(next_obs).reshape(1, -1)
             returns = torch.zeros_like(rewards).to(device)
 
@@ -666,21 +618,12 @@
                         .mean()
                         .item()
                     )
-<<<<<<< HEAD
                 reward_info_buffer.clear()
                 metric_info_buffer.clear()
                 curriculum_info_buffer.clear()
                 termination_info_buffer.clear()
 
             iteration_pbar.set_description(desc)
-=======
-                    desc += f"rew_per_step : avg={torch.tensor(avg_reward_per_step).mean():.2f}, max={max_ep_reward:.2f}"
-                if len(success_rates) > 0:
-                    logs["success_rate"] = torch.tensor(success_rates).mean()
-                success_rates, avg_reward_per_step, avg_returns = [], [], []
-            iteration_desc = f"spd(sps): {speed:3.1f}, " + desc
-            iteration_pbar.set_description(iteration_desc)
->>>>>>> 8a5d1b57
             wandb.log(
                 {
                     "speed": step_speed,
@@ -717,10 +660,8 @@
                 best_step = global_step
                 best_ckpt = ckpt_path
 
-<<<<<<< HEAD
         avg_returns = 0.0
-=======
->>>>>>> 8a5d1b57
+
         # Update iteration progress bar
         iteration_pbar.update(1)
 
